--- conflicted
+++ resolved
@@ -4,15 +4,11 @@
 
 use crate::dependency::DepInfo;
 use crate::env;
-<<<<<<< HEAD
 use crate::map_output_tracker::GetServerUriReq;
 use crate::rdd::{
     get_encrypted_data, wrapper_get_cnt_per_partition, wrapper_secure_execute,
-    wrapper_set_cnt_per_partition, AccArg,
+    wrapper_set_cnt_per_partition, AccArg, ItemE,
 };
-=======
-use crate::rdd::ItemE;
->>>>>>> d6dbc9ea
 use crate::serializable_traits::Data;
 use crate::shuffle::*;
 use futures::future;
@@ -128,7 +124,6 @@
         Ok(results.into_iter())
     }
 
-<<<<<<< HEAD
     pub async fn fetch_sync(stage_id: usize, reduce_id: usize, step: usize) -> Result<()> {
         log::debug!(
             "begin fetch_sync, stage_id = {:?}, step = {:?}, reduce_id = {:?}",
@@ -161,17 +156,11 @@
         Ok(cnt)
     }
 
-    pub async fn secure_fetch<K: Data, V: Data>(
+    pub async fn secure_fetch(
         req: GetServerUriReq,
         reduce_id: usize,
         fetch_from: usize,
-    ) -> Result<impl Iterator<Item = Vec<(K, V)>>> {
-=======
-    pub async fn secure_fetch(
-        shuffle_id: usize,
-        reduce_id: usize,
     ) -> Result<impl Iterator<Item = Vec<ItemE>>> {
->>>>>>> d6dbc9ea
         log::debug!("inside fetch function");
         let server_uris = env::Env::get()
             .map_output_tracker
@@ -258,31 +247,18 @@
                             hyper::body::to_bytes(res.into_body()).await
                         };
                         if let Ok(bytes) = data_bytes {
-<<<<<<< HEAD
-                            let deser_data = bincode::deserialize::<Vec<(K, V)>>(&bytes.to_vec())?;
-=======
-                            let deser_data =
-                                bincode::deserialize::<Vec<Vec<ItemE>>>(&bytes.to_vec())?;
->>>>>>> d6dbc9ea
+                            let deser_data = bincode::deserialize::<Vec<ItemE>>(&bytes.to_vec())?;
                             shuffle_chunks.push(deser_data);
                         } else {
                             failure.store(true, atomic::Ordering::Release);
                             return Err(ShuffleError::FailedFetchOp);
                         }
                     }
-<<<<<<< HEAD
-                    Ok::<Box<dyn Iterator<Item = Vec<(K, V)>> + Send>, _>(Box::new(
+                    Ok::<Box<dyn Iterator<Item = Vec<ItemE>> + Send>, _>(Box::new(
                         shuffle_chunks.into_iter(),
                     ))
                 } else {
-                    Ok::<Box<dyn Iterator<Item = Vec<(K, V)>> + Send>, _>(Box::new(
-=======
                     Ok::<Box<dyn Iterator<Item = Vec<ItemE>> + Send>, _>(Box::new(
-                        shuffle_chunks.into_iter().flatten(),
-                    ))
-                } else {
-                    Ok::<Box<dyn Iterator<Item = Vec<ItemE>> + Send>, _>(Box::new(
->>>>>>> d6dbc9ea
                         std::iter::empty(),
                     ))
                 }
@@ -309,11 +285,13 @@
         Ok(results.into_iter())
     }
 
-    pub fn fetch_sort<K: Data, V: Data>(
-        data: Vec<Vec<(K, V)>>,
+    pub fn fetch_sort(
+        data: Vec<Vec<ItemE>>,
         stage_id: usize,
         acc_arg: &mut AccArg,
-    ) -> Vec<(K, V)> {
+        is_shuffle_list: Vec<u8>,
+    ) -> Vec<ItemE> {
+        assert_eq!(is_shuffle_list.len(), 3);
         let cur_rdd_ids = vec![*acc_arg.rdd_ids.last().unwrap()];
         let cur_op_ids = vec![*acc_arg.op_ids.last().unwrap()];
         let reduce_id = *acc_arg.part_ids.last().unwrap();
@@ -353,7 +331,7 @@
         //step 3: sort + step 4: shuffle (untranspose)
         let data = {
             acc_arg.get_enclave_lock();
-            let dep_info = DepInfo::padding_new(21);
+            let dep_info = DepInfo::padding_new(is_shuffle_list[0]);
             let result_ptr = wrapper_secure_execute(
                 &cur_rdd_ids,
                 &cur_op_ids,
@@ -364,7 +342,7 @@
                 &acc_arg.captured_vars,
             );
             let buckets =
-                get_encrypted_data::<Vec<(K, V)>>(cur_op_ids[0], dep_info, result_ptr as *mut u8);
+                get_encrypted_data::<Vec<ItemE>>(cur_op_ids[0], dep_info, result_ptr as *mut u8);
             acc_arg.free_enclave_lock();
             for (i, bucket) in buckets.into_iter().enumerate() {
                 let ser_bytes = bincode::serialize(&bucket).unwrap();
@@ -379,13 +357,14 @@
             }
             futures::executor::block_on(ShuffleFetcher::fetch_sync(stage_id, reduce_id, 4))
                 .unwrap();
-            let fut = ShuffleFetcher::secure_fetch::<K, V>(
+            let fut = ShuffleFetcher::secure_fetch(
                 GetServerUriReq::CurStage(stage_id),
                 reduce_id,
                 usize::MAX,
             );
             futures::executor::block_on(fut)
                 .unwrap()
+                .filter(|x| !x.is_empty())
                 .collect::<Vec<_>>()
         };
         log::debug!(
@@ -397,7 +376,7 @@
         //step 5: sort + step 6: shuffle (shift)
         let data = {
             acc_arg.get_enclave_lock();
-            let dep_info = DepInfo::padding_new(22);
+            let dep_info = DepInfo::padding_new(is_shuffle_list[1]);
             let result_ptr = wrapper_secure_execute(
                 &cur_rdd_ids,
                 &cur_op_ids,
@@ -408,7 +387,7 @@
                 &acc_arg.captured_vars,
             );
             let mut buckets =
-                get_encrypted_data::<Vec<(K, V)>>(cur_op_ids[0], dep_info, result_ptr as *mut u8);
+                get_encrypted_data::<Vec<ItemE>>(cur_op_ids[0], dep_info, result_ptr as *mut u8);
             acc_arg.free_enclave_lock();
             assert_eq!(buckets.len(), 2);
             let bucket = buckets.pop().unwrap();
@@ -426,7 +405,7 @@
             );
             futures::executor::block_on(ShuffleFetcher::fetch_sync(stage_id, reduce_id, 6))
                 .unwrap();
-            let fut = ShuffleFetcher::secure_fetch::<K, V>(
+            let fut = ShuffleFetcher::secure_fetch(
                 GetServerUriReq::CurStage(stage_id),
                 reduce_id,
                 (reduce_id + num_splits - 1) % num_splits,
@@ -437,12 +416,15 @@
                     .collect::<Vec<_>>(),
             );
             buckets
+                .into_iter()
+                .filter(|x| !x.is_empty())
+                .collect::<Vec<_>>()
         };
         log::debug!("step 6 finished. partition #{}, data {:?}", reduce_id, data);
         //step 7: sort + step 8: shuffle (unshift)
         let res = {
             acc_arg.get_enclave_lock();
-            let dep_info = DepInfo::padding_new(23);
+            let dep_info = DepInfo::padding_new(is_shuffle_list[2]);
             let result_ptr = wrapper_secure_execute(
                 &cur_rdd_ids,
                 &cur_op_ids,
@@ -453,7 +435,7 @@
                 &acc_arg.captured_vars,
             );
             let mut buckets =
-                get_encrypted_data::<Vec<(K, V)>>(cur_op_ids[0], dep_info, result_ptr as *mut u8);
+                get_encrypted_data::<Vec<ItemE>>(cur_op_ids[0], dep_info, result_ptr as *mut u8);
             acc_arg.free_enclave_lock();
             assert_eq!(buckets.len(), 2);
             if reduce_id != 0 {
@@ -479,7 +461,7 @@
 
             futures::executor::block_on(ShuffleFetcher::fetch_sync(stage_id, reduce_id, 8))
                 .unwrap();
-            let fut = ShuffleFetcher::secure_fetch::<K, V>(
+            let fut = ShuffleFetcher::secure_fetch(
                 GetServerUriReq::CurStage(stage_id),
                 reduce_id,
                 (reduce_id + 1) % num_splits,
