use std::any::Any;
use std::collections::HashMap;
use std::hash::{Hash, Hasher};
use std::slice::Chunks;
use std::sync::{
    mpsc::{self, SyncSender},
    Arc,
};
use std::thread::{self, JoinHandle};

use crate::aggregator::Aggregator;
use crate::context::Context;
use crate::dependency::{
    Dependency, NarrowDependencyTrait, OneToOneDependency, ShuffleDependency,
    ShuffleDependencyTrait,
};
use crate::env::{Env, BOUNDED_MEM_CACHE, RDDB_MAP};
use crate::error::Result;
use crate::map_output_tracker::GetServerUriReq;
use crate::partitioner::Partitioner;
use crate::rdd::*;
use crate::serializable_traits::{AnyData, Data};
use crate::serialization_free::Construct;
use crate::shuffle::ShuffleFetcher;
use crate::split::Split;
use serde_derive::{Deserialize, Serialize};
use sgx_types::*;

#[derive(Clone, Serialize, Deserialize)]
enum CoGroupSplitDep {
    NarrowCoGroupSplitDep {
        #[serde(with = "serde_traitobject")]
        rdd: Arc<dyn RddBase>,
        #[serde(with = "serde_traitobject")]
        split: Box<dyn Split>,
    },
    ShuffleCoGroupSplitDep {
        shuffle_id: usize,
    },
}

#[derive(Clone, Serialize, Deserialize)]
struct CoGroupSplit {
    index: usize,
    deps: Vec<CoGroupSplitDep>,
}

impl CoGroupSplit {
    fn new(index: usize, deps: Vec<CoGroupSplitDep>) -> Self {
        CoGroupSplit { index, deps }
    }
}

impl Hasher for CoGroupSplit {
    fn finish(&self) -> u64 {
        self.index as u64
    }

    fn write(&mut self, bytes: &[u8]) {
        for i in bytes {
            self.write_u8(*i);
        }
    }
}

impl Split for CoGroupSplit {
    fn get_index(&self) -> usize {
        self.index
    }
}

#[derive(Clone, Serialize, Deserialize)]
pub struct CoGroupedRdd<K, V, W>
where
    K: Data + Eq + Hash,
    V: Data,
    W: Data,
{
    pub(crate) vals: Arc<RddVals>,
    #[serde(with = "serde_traitobject")]
    pub(crate) rdd0: Arc<dyn Rdd<Item = (K, V)>>,
    #[serde(with = "serde_traitobject")]
    pub(crate) rdd1: Arc<dyn Rdd<Item = (K, W)>>,
    #[serde(with = "serde_traitobject")]
    pub(crate) part: Box<dyn Partitioner>,
}

impl<K, V, W> CoGroupedRdd<K, V, W>
where
    K: Data + Eq + Hash,
    V: Data,
    W: Data,
{
    #[track_caller]
    pub fn new(
        rdd0: Arc<dyn Rdd<Item = (K, V)>>,
        rdd1: Arc<dyn Rdd<Item = (K, W)>>,
        part: Box<dyn Partitioner>,
    ) -> Self {
        let context = rdd0.get_context();
        let secure = rdd0.get_secure() || rdd1.get_secure(); //
        let mut vals = RddVals::new(context.clone(), secure);

        if !rdd0
            .partitioner()
            .map_or(false, |p| p.equals(&part as &dyn Any))
        {
            vals.shuffle_ids.push(context.new_shuffle_id());
        }

        if !rdd1
            .partitioner()
            .map_or(false, |p| p.equals(&part as &dyn Any))
        {
            vals.shuffle_ids.push(context.new_shuffle_id());
        }

        let vals = Arc::new(vals);
        CoGroupedRdd {
            vals,
            rdd0,
            rdd1,
            part,
        }
    }

    fn secure_compute_prev(
        &self,
        stage_id: usize,
        split: Box<dyn Split>,
        acc_arg: &mut AccArg,
        tx: SyncSender<usize>,
    ) -> Result<Vec<JoinHandle<()>>> {
        if let Ok(split) = split.downcast::<CoGroupSplit>() {
            let mut has_shuffle = false;
            let mut deps = split.clone().deps;
            let mut kv = (Vec::new(), Vec::new());
            match deps.remove(0) {
                //rdd0
                CoGroupSplitDep::NarrowCoGroupSplitDep { rdd, split } => {
                    let (tx, rx) = mpsc::sync_channel(0);
                    let part_id = split.get_index();
                    let mut acc_arg_cg = AccArg::new(
                        DepInfo::padding_new(0),
                        None,
                        Arc::new(AtomicBool::new(false)),
                    );
<<<<<<< HEAD
                    let handles = rdd.iterator_raw(stage_id, split, &mut acc_arg_cg, tx)?;

                    let received = rx.recv().unwrap();
                    kv.0 = *get_encrypted_data::<(KE, VE)>(
                        rdd.get_op_id(),
                        acc_arg_cg.dep_info,
                        received as *mut u8,
                    );
                    acc_arg_cg.free_enclave_lock();
=======
                    let caching = acc_arg_cg.is_caching_final_rdd();
                    let handles = rdd.iterator_raw(split, &mut acc_arg_cg, tx)?; //TODO need sorted
                    let mut kv_0 = Vec::new();

                    for received in rx {
                        let result_bl = get_encrypted_data::<ItemE>(
                            rdd.get_op_id(),
                            acc_arg_cg.dep_info,
                            received as *mut u8,
                        );
                        acc_arg_cg.free_enclave_lock();
                        kv_0.push(*result_bl);
                    }
>>>>>>> d6dbc9ea

                    if acc_arg_cg.is_caching_final_rdd() {
                        let size = kv.0.get_size();
                        let data_ptr = Box::into_raw(Box::new(kv.0.clone()));
                        Env::get().cache_tracker.put_sdata(
                            (rdd.get_rdd_id(), part_id),
                            data_ptr as *mut u8,
                            size,
                        );
                    }
                    for handle in handles {
                        handle.join().unwrap();
                    }
                    if kv.0.is_empty() {
                        return Ok(Vec::new());
                    }

                    //TODO need to sort kv.0
                    unimplemented!();
                }
                CoGroupSplitDep::ShuffleCoGroupSplitDep { shuffle_id } => {
                    has_shuffle = true;
                    //TODO need revision if fe & fd of group_by is passed
<<<<<<< HEAD
                    let fut = ShuffleFetcher::secure_fetch::<KE, Vec<u8>>(
                        GetServerUriReq::PrevStage(shuffle_id),
                        split.get_index(),
                        usize::MAX,
                    );
                    kv.1 = futures::executor::block_on(fut)?
=======
                    let fut = ShuffleFetcher::secure_fetch(shuffle_id, split.get_index());
                    let kv_1 = futures::executor::block_on(fut)?
>>>>>>> d6dbc9ea
                        .into_iter()
                        .collect::<Vec<_>>();
                    if kv.1.iter().map(|x| x.len()).sum::<usize>() == 0 {
                        return Ok(Vec::new());
                    }
                }
            };

            let mut kw = (Vec::new(), Vec::new());
            match deps.remove(0) {
                //rdd1
                CoGroupSplitDep::NarrowCoGroupSplitDep { rdd, split } => {
                    let (tx, rx) = mpsc::sync_channel(0);
                    let part_id = split.get_index();
                    let mut acc_arg_cg = AccArg::new(
                        DepInfo::padding_new(0),
                        None,
                        Arc::new(AtomicBool::new(false)),
                    );
<<<<<<< HEAD
                    let handles = rdd.iterator_raw(stage_id, split, &mut acc_arg_cg, tx)?;

                    let received = rx.recv().unwrap();
                    kw.0 = *get_encrypted_data::<(KE, WE)>(
                        rdd.get_op_id(),
                        acc_arg_cg.dep_info,
                        received as *mut u8,
                    );
                    acc_arg_cg.free_enclave_lock();
=======
                    let caching = acc_arg_cg.is_caching_final_rdd();
                    let handles = rdd.iterator_raw(split, &mut acc_arg_cg, tx)?; //TODO need sorted
                    let mut kw_0 = Vec::new();

                    for received in rx {
                        let result_bl = get_encrypted_data::<ItemE>(
                            rdd.get_op_id(),
                            acc_arg_cg.dep_info,
                            received as *mut u8,
                        );
                        acc_arg_cg.free_enclave_lock();
                        kw_0.push(*result_bl);
                    }
>>>>>>> d6dbc9ea

                    if acc_arg_cg.is_caching_final_rdd() {
                        let size = kw.0.get_size();
                        let data_ptr = Box::into_raw(Box::new(kw.0.clone()));
                        Env::get().cache_tracker.put_sdata(
                            (rdd.get_rdd_id(), part_id),
                            data_ptr as *mut u8,
                            size,
                        );
                    }
                    for handle in handles {
                        handle.join().unwrap();
                    }
                    if kw.0.is_empty() {
                        return Ok(Vec::new());
                    }
                    //TODO need to sort kw.0
                    unimplemented!();
                }
                CoGroupSplitDep::ShuffleCoGroupSplitDep { shuffle_id } => {
                    has_shuffle = true;
                    //TODO need revision if fe & fd of group_by is passed
<<<<<<< HEAD
                    let fut = ShuffleFetcher::secure_fetch::<KE, Vec<u8>>(
                        GetServerUriReq::PrevStage(shuffle_id),
                        split.get_index(),
                        usize::MAX,
                    );
                    kw.1 = futures::executor::block_on(fut)?
=======
                    let fut = ShuffleFetcher::secure_fetch(shuffle_id, split.get_index());
                    let kw_1 = futures::executor::block_on(fut)?
>>>>>>> d6dbc9ea
                        .into_iter()
                        .collect::<Vec<_>>();
                    if kw.1.iter().map(|x| x.len()).sum::<usize>() == 0 {
                        return Ok(Vec::new());
                    }
                }
            }
            let data = (kv.0, kv.1, kw.0, kw.1);
            //column sort
            let now = Instant::now();
            let data = self.secure_column_sort(stage_id, data, acc_arg);
            let dur = now.elapsed().as_nanos() as f64 * 1e-9;
            println!("***in co grouped rdd, column sort, total {:?}***", dur);

            //shuffle read
            // let now = Instant::now();
            // let data = self.secure_shuffle_read(data, acc_arg);
            // let dur = now.elapsed().as_nanos() as f64 * 1e-9;
            // println!("***in co grouped rdd, shuffle read, total {:?}***", dur);

            let acc_arg = acc_arg.clone();
            let handle = std::thread::spawn(move || {
                let now = Instant::now();
                let wait = start_execute(acc_arg, data, tx);
                let dur = now.elapsed().as_nanos() as f64 * 1e-9 - wait;
                println!("***in co grouped rdd, compute, total {:?}***", dur);
            });
            Ok(vec![handle])
        } else {
            Err(Error::DowncastFailure(
                "Got split object from different concrete type other than CoGroupSplit",
            ))
        }
    }

    fn secure_column_sort(
        &self,
        stage_id: usize,
        buckets: (
            Vec<(KE, VE)>,
            Vec<Vec<(KE, Vec<u8>)>>,
            Vec<(KE, WE)>,
            Vec<Vec<(KE, Vec<u8>)>>,
        ),
        acc_arg: &mut AccArg,
    ) -> Vec<(KE, (CE, DE))> {
        //need split_num fix first
        wrapper_secure_execute_pre(&acc_arg.op_ids, &acc_arg.split_nums, acc_arg.dep_info);

        let cur_rdd_ids = vec![self.vals.id];
        let cur_op_ids = vec![self.vals.op_id];
        let reduce_id = *acc_arg.part_ids.last().unwrap();
        let cur_part_ids = vec![reduce_id];
        //step 1: sort + step 2: shuffle (transpose)
        let fetched_data = {
            acc_arg.get_enclave_lock();
            let dep_info = DepInfo::padding_new(20);
            let result_ptr = wrapper_secure_execute(
                &cur_rdd_ids,
                &cur_op_ids,
                &cur_part_ids,
                Default::default(),
                dep_info,
                &buckets,
                &acc_arg.captured_vars,
            );
            let buckets = get_encrypted_data::<Vec<(KE, (CE, DE))>>(
                cur_op_ids[0],
                dep_info,
                result_ptr as *mut u8,
            );
            acc_arg.free_enclave_lock();
            for (i, bucket) in buckets.into_iter().enumerate() {
                let ser_bytes = bincode::serialize(&bucket).unwrap();
                log::debug!(
                    "during step 2. bucket #{} in stage id #{}, partition #{}: {:?}",
                    i,
                    stage_id,
                    reduce_id,
                    bucket
                );
                env::SORT_CACHE.insert((stage_id, reduce_id, i), ser_bytes);
            }
            futures::executor::block_on(ShuffleFetcher::fetch_sync(stage_id, reduce_id, 2))
                .unwrap();
            let fut = ShuffleFetcher::secure_fetch::<KE, (CE, DE)>(
                GetServerUriReq::CurStage(stage_id),
                reduce_id,
                usize::MAX,
            );
            futures::executor::block_on(fut)
                .unwrap()
                .collect::<Vec<_>>()
        };
        log::debug!(
            "step 2 finished. partition = {:?}, data = {:?}",
            reduce_id,
            fetched_data
        );
        //step 3 - 8
        let data = ShuffleFetcher::fetch_sort::<KE, (CE, DE)>(fetched_data, stage_id, acc_arg);
        data
    }

    fn secure_shuffle_read(
        &self,
        buckets: (
            Vec<Vec<ItemE>>,
            Vec<Vec<ItemE>>,
            Vec<Vec<ItemE>>,
            Vec<Vec<ItemE>>,
        ),
        acc_arg: &mut AccArg,
    ) -> Vec<ItemE> {
        acc_arg.get_enclave_lock();
        let cur_rdd_ids = vec![self.vals.id];
        let cur_op_ids = vec![self.vals.op_id];
        let cur_part_ids = vec![*acc_arg.part_ids.last().unwrap()];
        let dep_info = DepInfo::padding_new(2);

        let result_ptr = wrapper_secure_execute(
            &cur_rdd_ids,
            &cur_op_ids,
            &cur_part_ids,
            Default::default(),
            dep_info,
            &buckets,
            &acc_arg.captured_vars,
        );

        let mut result =
            get_encrypted_data::<ItemE>(cur_op_ids[0], dep_info, result_ptr as *mut u8);
        acc_arg.free_enclave_lock();
        *result
    }
}

impl<K, V, W> RddBase for CoGroupedRdd<K, V, W>
where
    K: Data + Eq + Hash,
    V: Data,
    W: Data,
{
    fn cache(&self) {
        self.vals.cache();
        RDDB_MAP.insert(self.get_rdd_id(), self.get_rdd_base());
    }

    fn should_cache(&self) -> bool {
        self.vals.should_cache()
    }

    fn get_rdd_id(&self) -> usize {
        self.vals.id
    }

    fn get_op_id(&self) -> OpId {
        self.vals.op_id
    }

    fn get_op_ids(&self, op_ids: &mut Vec<OpId>) {
        op_ids.push(self.get_op_id());
    }

    fn get_context(&self) -> Arc<Context> {
        self.vals.context.upgrade().unwrap()
    }

    fn get_dependencies(&self) -> Vec<Dependency> {
        let cur_rdd_id = self.vals.id;
        let cur_op_id = self.vals.op_id;
        let rdd0 = &self.rdd0;
        let rdd1 = &self.rdd1;
        let part = self.part.clone();
        let mut shuffle_ids = self.vals.shuffle_ids.clone();
        let mut deps = Vec::new();

        if rdd0
            .partitioner()
            .map_or(false, |p| p.equals(&part as &dyn Any))
        {
            let rdd_base = rdd0.get_rdd_base();
            deps.push(Dependency::NarrowDependency(
                Arc::new(OneToOneDependency::new(rdd_base)) as Arc<dyn NarrowDependencyTrait>,
            ));
        } else {
            let aggr = Arc::new(Aggregator::<K, V, _>::default());
            let rdd_base = rdd0.get_rdd_base();
            log::debug!("creating aggregator inside cogrouprdd");
            deps.push(Dependency::ShuffleDependency(
                //TODO need revision if fe & fd of group_by is passed
                Arc::new(ShuffleDependency::new(
                    shuffle_ids.remove(0),
                    true,
                    rdd_base,
                    aggr,
                    part.clone(),
                    0,
                    cur_rdd_id,
                    cur_op_id,
                )) as Arc<dyn ShuffleDependencyTrait>,
            ));
        }

        if rdd1
            .partitioner()
            .map_or(false, |p| p.equals(&part as &dyn Any))
        {
            let rdd_base = rdd1.get_rdd_base();
            deps.push(Dependency::NarrowDependency(
                Arc::new(OneToOneDependency::new(rdd_base)) as Arc<dyn NarrowDependencyTrait>,
            ));
        } else {
            let aggr = Arc::new(Aggregator::<K, W, _>::default());
            let rdd_base = rdd1.get_rdd_base();
            log::debug!("creating aggregator inside cogrouprdd");
            deps.push(Dependency::ShuffleDependency(
                //TODO need revision if fe & fd of group_by is passed
                Arc::new(ShuffleDependency::new(
                    shuffle_ids.remove(0),
                    true,
                    rdd_base,
                    aggr,
                    part.clone(),
                    1,
                    cur_rdd_id,
                    cur_op_id,
                )) as Arc<dyn ShuffleDependencyTrait>,
            ));
        }
        deps
    }

    fn get_secure(&self) -> bool {
        self.vals.secure
    }

    fn splits(&self) -> Vec<Box<dyn Split>> {
        let mut splits = Vec::new();
        let mut rdds = Vec::new();
        rdds.push(self.rdd0.get_rdd_base());
        rdds.push(self.rdd1.get_rdd_base());
        for i in 0..self.part.get_num_of_partitions() {
            splits.push(Box::new(CoGroupSplit::new(
                i,
                rdds.iter()
                    .enumerate()
                    .map(|(i, r)| match &self.get_dependencies()[i] {
                        Dependency::ShuffleDependency(s) => {
                            CoGroupSplitDep::ShuffleCoGroupSplitDep {
                                shuffle_id: s.get_shuffle_id(),
                            }
                        }
                        _ => CoGroupSplitDep::NarrowCoGroupSplitDep {
                            rdd: r.clone().into(),
                            split: r.splits()[i].clone(),
                        },
                    })
                    .collect(),
            )) as Box<dyn Split>)
        }
        splits
    }

    fn number_of_splits(&self) -> usize {
        self.part.get_num_of_partitions()
    }

    fn partitioner(&self) -> Option<Box<dyn Partitioner>> {
        let part = self.part.clone() as Box<dyn Partitioner>;
        Some(part)
    }

    fn iterator_raw(
        &self,
        stage_id: usize,
        split: Box<dyn Split>,
        acc_arg: &mut AccArg,
        tx: SyncSender<usize>,
    ) -> Result<Vec<JoinHandle<()>>> {
        self.secure_compute(stage_id, split, acc_arg, tx)
    }

    fn iterator_any(&self, split: Box<dyn Split>) -> Result<Box<dyn AnyData>> {
        let res = self.iterator(split)?.collect::<Vec<_>>();
        /*
        Ok(Box::new(res.map(|(k, v)| {
            Box::new((k, Box::new(v) as Box<dyn AnyData>)) as Box<dyn AnyData>
        })))
        */
        Ok(Box::new(res) as Box<dyn AnyData>)
    }
}

impl<K, V, W> Rdd for CoGroupedRdd<K, V, W>
where
    K: Data + Eq + Hash,
    V: Data,
    W: Data,
{
    type Item = (K, (Vec<V>, Vec<W>));
    //type Item = (K, Vec<Vec<Box<dyn AnyData>>>);
    fn get_rdd(&self) -> Arc<dyn Rdd<Item = Self::Item>> {
        Arc::new(self.clone())
    }

    fn get_rdd_base(&self) -> Arc<dyn RddBase> {
        Arc::new(self.clone()) as Arc<dyn RddBase>
    }

    #[allow(clippy::type_complexity)]
    fn compute(&self, split: Box<dyn Split>) -> Result<Box<dyn Iterator<Item = Self::Item>>> {
        if let Ok(split) = split.downcast::<CoGroupSplit>() {
            let mut agg: HashMap<K, (Vec<V>, Vec<W>)> = HashMap::new();
            let mut deps = split.clone().deps;

            match deps.remove(0) {
                //deps[0]
                CoGroupSplitDep::NarrowCoGroupSplitDep { rdd, split } => {
                    log::debug!("inside iterator CoGroupedRdd narrow dep");
                    for i in rdd
                        .iterator_any(split)?
                        .into_any()
                        .downcast::<Vec<(K, V)>>()
                        .unwrap()
                        .into_iter()
                    {
                        log::debug!(
                            "inside iterator CoGroupedRdd narrow dep iterator any: {:?}",
                            i
                        );
                        let (k, v) = i;
                        agg.entry(k)
                            .or_insert_with(|| (Vec::new(), Vec::new()))
                            .0
                            .push(v)
                    }
                }
                CoGroupSplitDep::ShuffleCoGroupSplitDep { shuffle_id } => {
                    log::debug!("inside iterator CoGroupedRdd shuffle dep, agg: {:?}", agg);
                    let fut = ShuffleFetcher::fetch::<K, Vec<V>>(shuffle_id, split.get_index());
                    for (k, c) in futures::executor::block_on(fut)?.into_iter() {
                        let temp = agg.entry(k).or_insert_with(|| (Vec::new(), Vec::new()));
                        for v in c {
                            temp.0.push(v);
                        }
                    }
                }
            };

            match deps.remove(0) {
                //deps[1]
                CoGroupSplitDep::NarrowCoGroupSplitDep { rdd, split } => {
                    log::debug!("inside iterator CoGroupedRdd narrow dep");
                    for i in rdd
                        .iterator_any(split)?
                        .into_any()
                        .downcast::<Vec<(K, W)>>()
                        .unwrap()
                        .into_iter()
                    {
                        log::debug!(
                            "inside iterator CoGroupedRdd narrow dep iterator any: {:?}",
                            i
                        );
                        let (k, v) = i;
                        agg.entry(k)
                            .or_insert_with(|| (Vec::new(), Vec::new()))
                            .1
                            .push(v)
                    }
                }
                CoGroupSplitDep::ShuffleCoGroupSplitDep { shuffle_id } => {
                    log::debug!("inside iterator CoGroupedRdd shuffle dep, agg: {:?}", agg);
                    let fut = ShuffleFetcher::fetch::<K, Vec<W>>(shuffle_id, split.get_index());
                    for (k, c) in futures::executor::block_on(fut)?.into_iter() {
                        let temp = agg.entry(k).or_insert_with(|| (Vec::new(), Vec::new()));
                        for v in c {
                            temp.1.push(v);
                        }
                    }
                }
            };

            Ok(Box::new(agg.into_iter()))
        } else {
            panic!("Got split object from different concrete type other than CoGroupSplit")
        }
    }

    fn secure_compute(
        &self,
        stage_id: usize,
        split: Box<dyn Split>,
        acc_arg: &mut AccArg,
        tx: SyncSender<usize>,
    ) -> Result<Vec<JoinHandle<()>>> {
        let cur_rdd_id = self.get_rdd_id();
        let cur_op_id = self.get_op_id();
        let cur_part_id = split.get_index();
        let cur_split_num = self.number_of_splits();
        acc_arg.insert_quadruple(cur_rdd_id, cur_op_id, cur_part_id, cur_split_num);

        let should_cache = self.should_cache();
        if should_cache {
            let mut handles = secure_compute_cached(acc_arg, cur_rdd_id, cur_part_id, tx.clone());

            if handles.is_empty() {
                acc_arg.set_caching_rdd_id(cur_rdd_id);
                handles.append(&mut self.secure_compute_prev(stage_id, split, acc_arg, tx)?);
            }
            Ok(handles)
        } else {
            self.secure_compute_prev(stage_id, split, acc_arg, tx)
        }
    }
}<|MERGE_RESOLUTION|>--- conflicted
+++ resolved
@@ -21,7 +21,7 @@
 use crate::rdd::*;
 use crate::serializable_traits::{AnyData, Data};
 use crate::serialization_free::Construct;
-use crate::shuffle::ShuffleFetcher;
+use crate::shuffle::{ShuffleError, ShuffleFetcher};
 use crate::split::Split;
 use serde_derive::{Deserialize, Serialize};
 use sgx_types::*;
@@ -145,32 +145,14 @@
                         None,
                         Arc::new(AtomicBool::new(false)),
                     );
-<<<<<<< HEAD
                     let handles = rdd.iterator_raw(stage_id, split, &mut acc_arg_cg, tx)?;
-
                     let received = rx.recv().unwrap();
-                    kv.0 = *get_encrypted_data::<(KE, VE)>(
+                    kv.0 = *get_encrypted_data::<ItemE>(
                         rdd.get_op_id(),
                         acc_arg_cg.dep_info,
                         received as *mut u8,
                     );
                     acc_arg_cg.free_enclave_lock();
-=======
-                    let caching = acc_arg_cg.is_caching_final_rdd();
-                    let handles = rdd.iterator_raw(split, &mut acc_arg_cg, tx)?; //TODO need sorted
-                    let mut kv_0 = Vec::new();
-
-                    for received in rx {
-                        let result_bl = get_encrypted_data::<ItemE>(
-                            rdd.get_op_id(),
-                            acc_arg_cg.dep_info,
-                            received as *mut u8,
-                        );
-                        acc_arg_cg.free_enclave_lock();
-                        kv_0.push(*result_bl);
-                    }
->>>>>>> d6dbc9ea
-
                     if acc_arg_cg.is_caching_final_rdd() {
                         let size = kv.0.get_size();
                         let data_ptr = Box::into_raw(Box::new(kv.0.clone()));
@@ -193,17 +175,12 @@
                 CoGroupSplitDep::ShuffleCoGroupSplitDep { shuffle_id } => {
                     has_shuffle = true;
                     //TODO need revision if fe & fd of group_by is passed
-<<<<<<< HEAD
-                    let fut = ShuffleFetcher::secure_fetch::<KE, Vec<u8>>(
+                    let fut = ShuffleFetcher::secure_fetch(
                         GetServerUriReq::PrevStage(shuffle_id),
                         split.get_index(),
                         usize::MAX,
                     );
                     kv.1 = futures::executor::block_on(fut)?
-=======
-                    let fut = ShuffleFetcher::secure_fetch(shuffle_id, split.get_index());
-                    let kv_1 = futures::executor::block_on(fut)?
->>>>>>> d6dbc9ea
                         .into_iter()
                         .collect::<Vec<_>>();
                     if kv.1.iter().map(|x| x.len()).sum::<usize>() == 0 {
@@ -223,31 +200,15 @@
                         None,
                         Arc::new(AtomicBool::new(false)),
                     );
-<<<<<<< HEAD
                     let handles = rdd.iterator_raw(stage_id, split, &mut acc_arg_cg, tx)?;
 
                     let received = rx.recv().unwrap();
-                    kw.0 = *get_encrypted_data::<(KE, WE)>(
+                    kw.0 = *get_encrypted_data::<ItemE>(
                         rdd.get_op_id(),
                         acc_arg_cg.dep_info,
                         received as *mut u8,
                     );
                     acc_arg_cg.free_enclave_lock();
-=======
-                    let caching = acc_arg_cg.is_caching_final_rdd();
-                    let handles = rdd.iterator_raw(split, &mut acc_arg_cg, tx)?; //TODO need sorted
-                    let mut kw_0 = Vec::new();
-
-                    for received in rx {
-                        let result_bl = get_encrypted_data::<ItemE>(
-                            rdd.get_op_id(),
-                            acc_arg_cg.dep_info,
-                            received as *mut u8,
-                        );
-                        acc_arg_cg.free_enclave_lock();
-                        kw_0.push(*result_bl);
-                    }
->>>>>>> d6dbc9ea
 
                     if acc_arg_cg.is_caching_final_rdd() {
                         let size = kw.0.get_size();
@@ -270,17 +231,12 @@
                 CoGroupSplitDep::ShuffleCoGroupSplitDep { shuffle_id } => {
                     has_shuffle = true;
                     //TODO need revision if fe & fd of group_by is passed
-<<<<<<< HEAD
-                    let fut = ShuffleFetcher::secure_fetch::<KE, Vec<u8>>(
+                    let fut = ShuffleFetcher::secure_fetch(
                         GetServerUriReq::PrevStage(shuffle_id),
                         split.get_index(),
                         usize::MAX,
                     );
                     kw.1 = futures::executor::block_on(fut)?
-=======
-                    let fut = ShuffleFetcher::secure_fetch(shuffle_id, split.get_index());
-                    let kw_1 = futures::executor::block_on(fut)?
->>>>>>> d6dbc9ea
                         .into_iter()
                         .collect::<Vec<_>>();
                     if kw.1.iter().map(|x| x.len()).sum::<usize>() == 0 {
@@ -288,18 +244,25 @@
                     }
                 }
             }
+            //TODO: what if has_shuffle is false?
             let data = (kv.0, kv.1, kw.0, kw.1);
             //column sort
             let now = Instant::now();
-            let data = self.secure_column_sort(stage_id, data, acc_arg);
+            let data = self.secure_column_sort_first(stage_id, data, acc_arg);
             let dur = now.elapsed().as_nanos() as f64 * 1e-9;
             println!("***in co grouped rdd, column sort, total {:?}***", dur);
 
-            //shuffle read
-            // let now = Instant::now();
-            // let data = self.secure_shuffle_read(data, acc_arg);
-            // let dur = now.elapsed().as_nanos() as f64 * 1e-9;
-            // println!("***in co grouped rdd, shuffle read, total {:?}***", dur);
+            //aggregate, exchange info, and aggregate again
+            let now = Instant::now();
+            let data = self.secure_shuffle_read(stage_id, data, acc_arg);
+            let dur = now.elapsed().as_nanos() as f64 * 1e-9;
+            println!("***in co grouped rdd, shuffle read, total {:?}***", dur);
+
+            // column sort again to filter
+            let now = Instant::now();
+            let data = self.secure_column_sort_second(stage_id, data, acc_arg);
+            let dur = now.elapsed().as_nanos() as f64 * 1e-9;
+            println!("***in co grouped rdd, column sort, total {:?}***", dur);
 
             let acc_arg = acc_arg.clone();
             let handle = std::thread::spawn(move || {
@@ -316,17 +279,12 @@
         }
     }
 
-    fn secure_column_sort(
+    fn secure_column_sort_first(
         &self,
         stage_id: usize,
-        buckets: (
-            Vec<(KE, VE)>,
-            Vec<Vec<(KE, Vec<u8>)>>,
-            Vec<(KE, WE)>,
-            Vec<Vec<(KE, Vec<u8>)>>,
-        ),
+        buckets: (Vec<ItemE>, Vec<Vec<ItemE>>, Vec<ItemE>, Vec<Vec<ItemE>>),
         acc_arg: &mut AccArg,
-    ) -> Vec<(KE, (CE, DE))> {
+    ) -> Vec<ItemE> {
         //need split_num fix first
         wrapper_secure_execute_pre(&acc_arg.op_ids, &acc_arg.split_nums, acc_arg.dep_info);
 
@@ -347,11 +305,8 @@
                 &buckets,
                 &acc_arg.captured_vars,
             );
-            let buckets = get_encrypted_data::<Vec<(KE, (CE, DE))>>(
-                cur_op_ids[0],
-                dep_info,
-                result_ptr as *mut u8,
-            );
+            let buckets =
+                get_encrypted_data::<Vec<ItemE>>(cur_op_ids[0], dep_info, result_ptr as *mut u8);
             acc_arg.free_enclave_lock();
             for (i, bucket) in buckets.into_iter().enumerate() {
                 let ser_bytes = bincode::serialize(&bucket).unwrap();
@@ -366,7 +321,7 @@
             }
             futures::executor::block_on(ShuffleFetcher::fetch_sync(stage_id, reduce_id, 2))
                 .unwrap();
-            let fut = ShuffleFetcher::secure_fetch::<KE, (CE, DE)>(
+            let fut = ShuffleFetcher::secure_fetch(
                 GetServerUriReq::CurStage(stage_id),
                 reduce_id,
                 usize::MAX,
@@ -381,40 +336,176 @@
             fetched_data
         );
         //step 3 - 8
-        let data = ShuffleFetcher::fetch_sort::<KE, (CE, DE)>(fetched_data, stage_id, acc_arg);
+        let data = ShuffleFetcher::fetch_sort(fetched_data, stage_id, acc_arg, vec![21, 22, 23]);
+        data
+    }
+
+    //similar to secure_column_sort_first
+    fn secure_column_sort_second(
+        &self,
+        stage_id: usize,
+        data: Vec<ItemE>,
+        acc_arg: &mut AccArg,
+    ) -> Vec<ItemE> {
+        let cur_rdd_ids = vec![self.vals.id];
+        let cur_op_ids = vec![self.vals.op_id];
+        let reduce_id = *acc_arg.part_ids.last().unwrap();
+        let cur_part_ids = vec![reduce_id];
+        //step 1: sort + step 2: shuffle (transpose)
+        let fetched_data = {
+            acc_arg.get_enclave_lock();
+            let dep_info = DepInfo::padding_new(25);
+            let result_ptr = wrapper_secure_execute(
+                &cur_rdd_ids,
+                &cur_op_ids,
+                &cur_part_ids,
+                Default::default(),
+                dep_info,
+                &data,
+                &acc_arg.captured_vars,
+            );
+            let buckets =
+                get_encrypted_data::<Vec<ItemE>>(cur_op_ids[0], dep_info, result_ptr as *mut u8);
+            acc_arg.free_enclave_lock();
+            for (i, bucket) in buckets.into_iter().enumerate() {
+                let ser_bytes = bincode::serialize(&bucket).unwrap();
+                log::debug!(
+                    "during step 2. bucket #{} in stage id #{}, partition #{}: {:?}",
+                    i,
+                    stage_id,
+                    reduce_id,
+                    bucket
+                );
+                env::SORT_CACHE.insert((stage_id, reduce_id, i), ser_bytes);
+            }
+            futures::executor::block_on(ShuffleFetcher::fetch_sync(stage_id, reduce_id, 2))
+                .unwrap();
+            let fut = ShuffleFetcher::secure_fetch(
+                GetServerUriReq::CurStage(stage_id),
+                reduce_id,
+                usize::MAX,
+            );
+            futures::executor::block_on(fut)
+                .unwrap()
+                .collect::<Vec<_>>()
+        };
+        log::debug!(
+            "step 2 finished. partition = {:?}, data = {:?}",
+            reduce_id,
+            fetched_data
+        );
+        //step 3 - 8
+        let data = ShuffleFetcher::fetch_sort(fetched_data, stage_id, acc_arg, vec![26, 27, 28]);
         data
     }
 
     fn secure_shuffle_read(
         &self,
-        buckets: (
-            Vec<Vec<ItemE>>,
-            Vec<Vec<ItemE>>,
-            Vec<Vec<ItemE>>,
-            Vec<Vec<ItemE>>,
-        ),
+        stage_id: usize,
+        data: Vec<ItemE>,
         acc_arg: &mut AccArg,
     ) -> Vec<ItemE> {
-        acc_arg.get_enclave_lock();
+        //the current implementation is not fully oblivious
+        //because Opaque doe not design for general oblivious join
+        let reduce_id = *acc_arg.part_ids.last().unwrap();
+        let num_splits = *acc_arg.split_nums.last().unwrap();
+
         let cur_rdd_ids = vec![self.vals.id];
         let cur_op_ids = vec![self.vals.op_id];
-        let cur_part_ids = vec![*acc_arg.part_ids.last().unwrap()];
-        let dep_info = DepInfo::padding_new(2);
-
-        let result_ptr = wrapper_secure_execute(
-            &cur_rdd_ids,
-            &cur_op_ids,
-            &cur_part_ids,
-            Default::default(),
-            dep_info,
-            &buckets,
-            &acc_arg.captured_vars,
-        );
-
-        let mut result =
-            get_encrypted_data::<ItemE>(cur_op_ids[0], dep_info, result_ptr as *mut u8);
-        acc_arg.free_enclave_lock();
-        *result
+        let cur_part_ids = vec![reduce_id];
+
+        //first aggregate
+        let mut agg_data = {
+            acc_arg.get_enclave_lock();
+            let dep_info = DepInfo::padding_new(2);
+            let result_ptr = wrapper_secure_execute(
+                &cur_rdd_ids,
+                &cur_op_ids,
+                &cur_part_ids,
+                Default::default(),
+                dep_info,
+                &data,
+                &acc_arg.captured_vars,
+            );
+
+            let result =
+                get_encrypted_data::<ItemE>(cur_op_ids[0], dep_info, result_ptr as *mut u8);
+            acc_arg.free_enclave_lock();
+            *result
+        };
+
+        if reduce_id != 0 {
+            let fut = ShuffleFetcher::secure_fetch(
+                GetServerUriReq::CurStage(stage_id),
+                reduce_id,
+                (reduce_id + num_splits - 1) % num_splits,
+            );
+            let mut fut_res = futures::executor::block_on(fut);
+            //the aggregate info may not be prepared
+            while fut_res.is_err() {
+                match fut_res {
+                    Ok(_) => unreachable!(),
+                    Err(ShuffleError::RequestedCacheNotFound) => {
+                        std::thread::sleep(Duration::from_millis(5));
+                        fut_res = futures::executor::block_on(ShuffleFetcher::secure_fetch(
+                            GetServerUriReq::CurStage(stage_id),
+                            reduce_id,
+                            (reduce_id + num_splits - 1) % num_splits,
+                        ));
+                    }
+                    _ => break,
+                }
+            }
+            let mut received_agg_info = fut_res.unwrap().collect::<Vec<_>>();
+            //aggregate again
+            if !received_agg_info.is_empty() {
+                let sup_data = received_agg_info.remove(0);
+                assert!(received_agg_info.is_empty());
+                let mut tmp_captured_var = HashMap::new();
+                tmp_captured_var.insert(cur_rdd_ids[0], sup_data);
+
+                acc_arg.get_enclave_lock();
+                let dep_info = DepInfo::padding_new(24);
+                let result_ptr = wrapper_secure_execute(
+                    &cur_rdd_ids,
+                    &cur_op_ids,
+                    &cur_part_ids,
+                    Default::default(),
+                    dep_info,
+                    &agg_data,
+                    &tmp_captured_var,
+                );
+
+                let mut result =
+                    get_encrypted_data::<ItemE>(cur_op_ids[0], dep_info, result_ptr as *mut u8);
+                acc_arg.free_enclave_lock();
+                //insert result in the front
+                assert!(result.len() <= 2);
+                agg_data[0] = result.pop().unwrap();
+                if !result.is_empty() {
+                    agg_data.insert(0, result.remove(0));
+                }
+            }
+        }
+
+        //send aggregate info to the next worker
+        if reduce_id != num_splits - 1 {
+            let last_kc = agg_data.pop();
+            if last_kc.is_some() {
+                let ser_bytes = bincode::serialize(&vec![last_kc.unwrap()]).unwrap();
+                env::SORT_CACHE.insert(
+                    (stage_id, reduce_id, (reduce_id + 1) % num_splits),
+                    ser_bytes,
+                );
+            } else {
+                env::SORT_CACHE.insert(
+                    (stage_id, reduce_id, (reduce_id + 1) % num_splits),
+                    bincode::serialize(&Vec::<ItemE>::new()).unwrap(),
+                );
+            }
+        }
+
+        agg_data
     }
 }
 
