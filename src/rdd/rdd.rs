--- conflicted
+++ resolved
@@ -52,7 +52,6 @@
 pub use zip_rdd::*;
 mod union_rdd;
 pub use union_rdd::*;
-<<<<<<< HEAD
 
 extern "C" {
     fn secure_executing(
@@ -69,8 +68,6 @@
     ) -> sgx_status_t;
 }
 
-=======
->>>>>>> 07c2e743
 // Values which are needed for all RDDs
 #[derive(Serialize, Deserialize)]
 pub(crate) struct RddVals {
