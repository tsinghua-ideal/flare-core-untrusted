use std::collections::{btree_set::BTreeSet, vec_deque::VecDeque, HashMap, HashSet};
use std::fmt::Debug;
use std::iter::FromIterator;
use std::net::{Ipv4Addr, SocketAddrV4};
use std::sync::{
    atomic::{AtomicUsize, Ordering},
    Arc,
};
use std::time::{Duration, Instant};

use crate::dependency::ShuffleDependencyTrait;
use crate::env;
use crate::error::{Error, NetworkError, Result};
use crate::map_output_tracker::MapOutputTracker;
use crate::partial::{ApproximateActionListener, ApproximateEvaluator, PartialResult};
<<<<<<< HEAD
use crate::rdd::{OpId, RddBase, RddE};
=======
use crate::rdd::{ItemE, OpId, Rdd, RddBase};
>>>>>>> d6dbc9ea
use crate::scheduler::{
    listener::{JobEndListener, JobStartListener},
    CompletionEvent, EventQueue, Job, JobListener, JobTracker, LiveListenerBus, NativeScheduler,
    NoOpListener, ResultTask, Stage, TaskBase, TaskContext, TaskOption, TaskResult, TastEndReason,
};
use crate::serializable_traits::{AnyData, Data, SerFunc};
use crate::serialized_data_capnp::serialized_data;
use crate::shuffle::ShuffleMapTask;
use capnp::message::ReaderOptions;
use capnp_futures::serialize as capnp_serialize;
use dashmap::DashMap;
use parking_lot::Mutex;
use tokio::net::TcpStream;
use tokio_util::compat::{Tokio02AsyncReadCompatExt, Tokio02AsyncWriteCompatExt};

const CAPNP_BUF_READ_OPTS: ReaderOptions = ReaderOptions {
    traversal_limit_in_words: std::u64::MAX,
    nesting_limit: 64,
};

// Just for now, creating an entire scheduler functions without dag scheduler trait.
// Later change it to extend from dag scheduler.
#[derive(Clone, Default)]
pub(crate) struct DistributedScheduler {
    max_failures: usize,
    attempt_id: Arc<AtomicUsize>,
    resubmit_timeout: u128,
    poll_timeout: u64,
    event_queues: EventQueue,
    next_job_id: Arc<AtomicUsize>,
    next_run_id: Arc<AtomicUsize>,
    next_task_id: Arc<AtomicUsize>,
    next_stage_id: Arc<AtomicUsize>,
    stage_cache: Arc<DashMap<usize, Stage>>,
    shuffle_to_map_stage: Arc<DashMap<usize, Stage>>,
    cache_locs: Arc<DashMap<usize, Vec<Vec<Ipv4Addr>>>>,
    master: bool,
    framework_name: String,
    is_registered: bool, // TODO: check if it is necessary
    active_jobs: HashMap<usize, Job>,
    active_job_queue: Vec<Job>,
    taskid_to_jobid: HashMap<String, usize>,
    taskid_to_slaveid: HashMap<String, String>,
    job_tasks: HashMap<usize, HashSet<String>>,
    slaves_with_executors: HashSet<String>,
    server_uris: Arc<Mutex<VecDeque<SocketAddrV4>>>,
    port: u16,
    shuffle_uris_map: HashMap<SocketAddrV4, String>,
    map_output_tracker: MapOutputTracker,
    // TODO: fix proper locking mechanism
    scheduler_lock: Arc<Mutex<bool>>,
    live_listener_bus: LiveListenerBus,
}

impl DistributedScheduler {
    pub fn new(
        max_failures: usize,
        master: bool,
        servers: Option<Vec<SocketAddrV4>>,
        shuffle_uris_map: HashMap<SocketAddrV4, String>,
        port: u16,
    ) -> Self {
        log::debug!(
            "starting distributed scheduler @ port {} (in master mode: {})",
            port,
            master,
        );
        let mut live_listener_bus = LiveListenerBus::new();
        live_listener_bus.start().unwrap();
        DistributedScheduler {
            max_failures,
            attempt_id: Arc::new(AtomicUsize::new(0)),
            resubmit_timeout: 2000,
            poll_timeout: 50,
            event_queues: Arc::new(DashMap::new()),
            next_job_id: Arc::new(AtomicUsize::new(0)),
            next_run_id: Arc::new(AtomicUsize::new(0)),
            next_task_id: Arc::new(AtomicUsize::new(0)),
            next_stage_id: Arc::new(AtomicUsize::new(0)),
            stage_cache: Arc::new(DashMap::new()),
            shuffle_to_map_stage: Arc::new(DashMap::new()),
            cache_locs: Arc::new(DashMap::new()),
            master,
            framework_name: "vega".to_string(),
            is_registered: true, // TODO: check if it is necessary
            active_jobs: HashMap::new(),
            active_job_queue: Vec::new(),
            taskid_to_jobid: HashMap::new(),
            taskid_to_slaveid: HashMap::new(),
            job_tasks: HashMap::new(),
            slaves_with_executors: HashSet::new(),
            server_uris: if let Some(servers) = servers {
                Arc::new(Mutex::new(VecDeque::from_iter(servers)))
            } else {
                Arc::new(Mutex::new(VecDeque::new()))
            },
            port,
            shuffle_uris_map,
            map_output_tracker: env::Env::get().map_output_tracker.clone(),
            scheduler_lock: Arc::new(Mutex::new(true)),
            live_listener_bus,
        }
    }

    /// Run an approximate job on the given RDD and pass all the results to an ApproximateEvaluator
    /// as they arrive. Returns a partial result object from the evaluator.
    pub fn run_approximate_job<T: Data, U: Data, R, F, E>(
        self: Arc<Self>,
        func: Arc<F>,
        final_rdd: Arc<dyn Rdd<Item = T>>,
        action_id: Option<OpId>,
        evaluator: E,
        timeout: Duration,
    ) -> Result<PartialResult<R>>
    where
        F: SerFunc(
            (
                TaskContext,
<<<<<<< HEAD
                (Box<dyn Iterator<Item = T>>, Box<dyn Iterator<Item = TE>>),
=======
                (Box<dyn Iterator<Item = T>>, Box<dyn Iterator<Item = ItemE>>),
>>>>>>> d6dbc9ea
            ),
        ) -> U,
        E: ApproximateEvaluator<U, R> + Send + Sync + 'static,
        R: Clone + Debug + Send + Sync + 'static,
    {
        // acquiring lock so that only one job can run at same time this lock is just
        // a temporary patch for preventing multiple jobs to update cache locks which affects
        // construction of dag task graph. dag task graph construction needs to be altered
        let selfc = self.clone();
        let _lock = selfc.scheduler_lock.lock();
        env::Env::run_in_async_rt(|| -> Result<PartialResult<R>> {
            futures::executor::block_on(async move {
                let partitions: Vec<_> = (0..final_rdd.number_of_splits()).collect();
                let listener = ApproximateActionListener::new(evaluator, timeout, partitions.len());
                let jt = JobTracker::from_scheduler(
                    &*self,
                    func,
                    final_rdd.clone(),
                    action_id,
                    partitions,
                    listener,
                )
                .await?;
                if final_rdd.number_of_splits() == 0 {
                    // Return immediately if the job is running 0 tasks
                    let time = Instant::now();
                    self.live_listener_bus.post(Box::new(JobStartListener {
                        job_id: jt.run_id,
                        time,
                        stage_infos: vec![],
                    }));
                    self.live_listener_bus.post(Box::new(JobEndListener {
                        job_id: jt.run_id,
                        time,
                        job_result: true,
                    }));
                    return Ok(PartialResult::new(
                        jt.listener.evaluator.lock().await.current_result(),
                        true,
                    ));
                }
                tokio::spawn(self.event_process_loop(false, jt.clone()));
                jt.listener.get_result().await
            })
        })
    }

    pub fn run_job<T: Data, U: Data, F>(
        self: Arc<Self>,
        func: Arc<F>,
        final_rdd: Arc<dyn Rdd<Item = T>>,
        action_id: Option<OpId>,
        partitions: Vec<usize>,
        allow_local: bool,
    ) -> Result<Vec<U>>
    where
        F: SerFunc(
            (
                TaskContext,
<<<<<<< HEAD
                (Box<dyn Iterator<Item = T>>, Box<dyn Iterator<Item = TE>>),
=======
                (Box<dyn Iterator<Item = T>>, Box<dyn Iterator<Item = ItemE>>),
>>>>>>> d6dbc9ea
            ),
        ) -> U,
    {
        // acquiring lock so that only one job can run at same time this lock is just
        // a temporary patch for preventing multiple jobs to update cache locks which affects
        // construction of dag task graph. dag task graph construction needs to be altered
        let selfc = self.clone();
        let _lock = selfc.scheduler_lock.lock();
        env::Env::run_in_async_rt(|| -> Result<Vec<U>> {
            futures::executor::block_on(async move {
                let jt = JobTracker::from_scheduler(
                    &*self,
                    func,
                    final_rdd.clone(),
                    action_id,
                    partitions,
                    NoOpListener,
                )
                .await?;
                self.event_process_loop(allow_local, jt).await
            })
        })
    }

    /// Start the event processing loop for a given job.
    async fn event_process_loop<T: Data, U: Data, F, L>(
        self: Arc<Self>,
        allow_local: bool,
        jt: Arc<JobTracker<F, U, T, L>>,
    ) -> Result<Vec<U>>
    where
        F: SerFunc(
            (
                TaskContext,
<<<<<<< HEAD
                (Box<dyn Iterator<Item = T>>, Box<dyn Iterator<Item = TE>>),
=======
                (Box<dyn Iterator<Item = T>>, Box<dyn Iterator<Item = ItemE>>),
>>>>>>> d6dbc9ea
            ),
        ) -> U,
        L: JobListener,
    {
        // TODO: update cache
        if allow_local {
            if let Some(result) = DistributedScheduler::local_execution(jt.clone()).await? {
                return Ok(result);
            }
        }

        self.event_queues.insert(jt.run_id, VecDeque::new());

        let mut results: Vec<Option<U>> = (0..jt.num_output_parts).map(|_| None).collect();
        let mut fetch_failure_duration = Duration::new(0, 0);

        self.submit_stage(jt.final_stage.clone(), jt.clone())
            .await?;
        log::debug!(
            "pending stages and tasks: {:?}",
            jt.pending_tasks
                .lock()
                .await
                .iter()
                .map(|(k, v)| (k.id, v.iter().map(|x| x.get_task_id()).collect::<Vec<_>>()))
                .collect::<Vec<_>>()
        );

        let mut num_finished = 0;
        while num_finished != jt.num_output_parts {
            let event_option = self.wait_for_event(jt.run_id, self.poll_timeout);
            let start = Instant::now();

            if let Some(evt) = event_option {
                log::debug!("event starting");
                let stage = self
                    .stage_cache
                    .get(&evt.task.get_stage_id())
                    .unwrap()
                    .clone();
                log::debug!(
                    "removing stage #{} task from pending task #{}",
                    stage.id,
                    evt.task.get_task_id()
                );
                jt.pending_tasks
                    .lock()
                    .await
                    .get_mut(&stage)
                    .unwrap()
                    .remove(&evt.task);
                use super::dag_scheduler::TastEndReason::*;
                match evt.reason {
                    Success => {
                        self.on_event_success(evt, &mut results, &mut num_finished, jt.clone())
                            .await?;
                    }
                    FetchFailed(failed_vals) => {
                        self.on_event_failure(jt.clone(), failed_vals, evt.task.get_stage_id())
                            .await;
                        fetch_failure_duration = start.elapsed();
                    }
                    Error(error) => panic!("{}", error),
                    OtherFailure(msg) => panic!("{}", msg),
                }
            }
        }

        if !jt.failed.lock().await.is_empty()
            && fetch_failure_duration.as_millis() > self.resubmit_timeout
        {
            self.update_cache_locs().await?;
            for stage in jt.failed.lock().await.iter() {
                self.submit_stage(stage.clone(), jt.clone()).await?;
            }
            jt.failed.lock().await.clear();
        }

        self.event_queues.remove(&jt.run_id);
        Ok(results
            .into_iter()
            .map(|s| match s {
                Some(v) => v,
                None => panic!("some results still missing"),
            })
            .collect())
    }

    async fn receive_results<T: Data, U: Data, F, R>(
        event_queues: Arc<DashMap<usize, VecDeque<CompletionEvent>>>,
        receiver: R,
        task: TaskOption,
        target_port: u16,
    ) where
        F: SerFunc(
            (
                TaskContext,
<<<<<<< HEAD
                (Box<dyn Iterator<Item = T>>, Box<dyn Iterator<Item = TE>>),
=======
                (Box<dyn Iterator<Item = T>>, Box<dyn Iterator<Item = ItemE>>),
>>>>>>> d6dbc9ea
            ),
        ) -> U,
        R: futures::AsyncRead + std::marker::Unpin,
    {
        let result: TaskResult = {
            let message = capnp_futures::serialize::read_message(receiver, CAPNP_BUF_READ_OPTS)
                .await
                .unwrap()
                .ok_or_else(|| NetworkError::NoMessageReceived)
                .unwrap();
            let task_data = message.get_root::<serialized_data::Reader>().unwrap();
            log::debug!(
                "received task #{} result of {} bytes from executor @{}",
                task.get_task_id(),
                task_data.get_msg().unwrap().len(),
                target_port
            );
            let now = Instant::now();
            let res = bincode::deserialize(&task_data.get_msg().unwrap()).unwrap();
            let dur = now.elapsed().as_nanos() as f64 * 1e-9;
            println!("distributed_scheduler deserialize task time: {:?} s", dur);
            res
        };

        match task {
            TaskOption::ResultTask(tsk) => {
                let result = match result {
                    TaskResult::ResultTask(r) => r,
                    _ => panic!("wrong result type"),
                };
                if let Ok(task_final) = tsk.downcast::<ResultTask<T, U, F>>() {
                    let task_final = task_final as Box<dyn TaskBase>;
                    DistributedScheduler::task_ended(
                        event_queues,
                        task_final,
                        TastEndReason::Success,
                        // Can break in future. But actually not needed for distributed scheduler since task runs on different processes.
                        // Currently using this because local scheduler needs it. It can be solved by refactoring tasks differently for local and distributed scheduler
                        result.into_box(),
                    );
                }
            }
            TaskOption::ShuffleMapTask(tsk) => {
                let result = match result {
                    TaskResult::ShuffleTask(r) => r,
                    _ => panic!("wrong result type"),
                };
                if let Ok(task_final) = tsk.downcast::<ShuffleMapTask>() {
                    let task_final = task_final as Box<dyn TaskBase>;
                    DistributedScheduler::task_ended(
                        event_queues,
                        task_final,
                        TastEndReason::Success,
                        result.into_box(),
                    );
                }
            }
        };
    }

    fn task_ended(
        event_queues: Arc<DashMap<usize, VecDeque<CompletionEvent>>>,
        task: Box<dyn TaskBase>,
        reason: TastEndReason,
        result: Box<dyn AnyData>,
        // TODO: accumvalues needs to be done
    ) {
        let result = Some(result);
        if let Some(mut queue) = event_queues.get_mut(&(task.get_run_id())) {
            queue.push_back(CompletionEvent {
                task,
                reason,
                result,
                accum_updates: HashMap::new(),
            });
        } else {
            log::debug!("ignoring completion event for DAG Job");
        }
    }
}

#[async_trait::async_trait]
impl NativeScheduler for DistributedScheduler {
    fn submit_task<T: Data, U: Data, F>(
        &self,
        task: TaskOption,
        _id_in_job: usize,
        target_executor: SocketAddrV4,
    ) where
        F: SerFunc(
            (
                TaskContext,
<<<<<<< HEAD
                (Box<dyn Iterator<Item = T>>, Box<dyn Iterator<Item = TE>>),
=======
                (Box<dyn Iterator<Item = T>>, Box<dyn Iterator<Item = ItemE>>),
>>>>>>> d6dbc9ea
            ),
        ) -> U,
    {
        if !env::Configuration::get().is_driver {
            return;
        }
        log::debug!("inside submit task");
        let event_queues_clone = self.event_queues.clone();
        tokio::spawn(async move {
            let mut num_retries = 0;
            loop {
                log::debug!("target_executor: {:?}", target_executor);
                match TcpStream::connect(&target_executor).await {
                    Ok(mut stream) => {
                        let (reader, writer) = stream.split();
                        let reader = reader.compat();
                        let writer = writer.compat_write();
                        let now = Instant::now();
                        let task_bytes = bincode::serialize(&task).unwrap();
                        let dur = now.elapsed().as_nanos() as f64 * 1e-9;
                        println!("distributed_scheduler serialize task time: {:?} s", dur);
                        log::debug!(
                            "sending task #{} of {} bytes to exec @{},",
                            task.get_task_id(),
                            task_bytes.len(),
                            target_executor.port(),
                        );

                        // TODO: remove blocking call when possible
                        futures::executor::block_on(async {
                            let mut message = capnp::message::Builder::new_default();
                            let mut task_data = message.init_root::<serialized_data::Builder>();
                            task_data.set_msg(&task_bytes);
                            capnp_serialize::write_message(writer, message)
                                .await
                                .map_err(Error::CapnpDeserialization)
                                .unwrap();
                        });

                        log::debug!("sent data to exec @{}", target_executor.port());

                        // receive results back
                        DistributedScheduler::receive_results::<T, U, F, _>(
                            event_queues_clone,
                            reader,
                            task,
                            target_executor.port(),
                        )
                        .await;
                        break;
                    }
                    Err(_) => {
                        if num_retries > 5000 {
                            //100s
                            panic!("executor @{} not initialized", target_executor.port());
                        }
                        tokio::time::delay_for(Duration::from_millis(20)).await;
                        num_retries += 1;
                        continue;
                    }
                }
            }
        });
    }

    fn get_shuffle_uri(&self, host: SocketAddrV4) -> String {
        self.shuffle_uris_map.get(&host).unwrap().clone()
    }

    fn next_executor_server(&self, task: &dyn TaskBase) -> SocketAddrV4 {
        if !task.is_pinned() {
            // pick the first available server
            let socket_addrs = self.server_uris.lock().pop_back().unwrap();
            self.server_uris.lock().push_front(socket_addrs);
            socket_addrs
        } else {
            // seek and pick the selected host
            let servers = &mut *self.server_uris.lock();
            let location: Ipv4Addr = task.preferred_locations()[0];
            if let Some((pos, _)) = servers
                .iter()
                .enumerate()
                .find(|(_, e)| *e.ip() == location)
            {
                let target_host = servers.remove(pos).unwrap();
                servers.push_front(target_host);
                target_host
            } else {
                unreachable!()
            }
        }
    }

    async fn update_cache_locs(&self) -> Result<()> {
        self.cache_locs.clear();
        env::Env::get()
            .cache_tracker
            .get_location_snapshot()
            .await?
            .into_iter()
            .for_each(|(k, v)| {
                self.cache_locs.insert(k, v);
            });
        Ok(())
    }

    async fn get_shuffle_map_stage(&self, shuf: Arc<dyn ShuffleDependencyTrait>) -> Result<Stage> {
        log::debug!("getting shuffle map stage");
        let stage = self.shuffle_to_map_stage.get(&shuf.get_shuffle_id());
        match stage {
            Some(stage) => Ok(stage.clone()),
            None => {
                log::debug!("started creating shuffle map stage before");
                let stage = self
                    .new_stage(shuf.get_rdd_base(), Some(shuf.clone()))
                    .await?;
                self.shuffle_to_map_stage
                    .insert(shuf.get_shuffle_id(), stage.clone());
                log::debug!("finished inserting newly created shuffle stage");
                Ok(stage)
            }
        }
    }

    async fn get_missing_parent_stages(&'_ self, stage: Stage) -> Result<Vec<Stage>> {
        log::debug!("getting missing parent stages");
        let mut missing: BTreeSet<Stage> = BTreeSet::new();
        let mut visited: BTreeSet<Arc<dyn RddBase>> = BTreeSet::new();
        self.visit_for_missing_parent_stages(&mut missing, &mut visited, stage.get_rdd())
            .await?;
        Ok(missing.into_iter().collect())
    }

    impl_common_scheduler_funcs!();
}

impl Drop for DistributedScheduler {
    fn drop(&mut self) {
        self.live_listener_bus.stop().unwrap();
    }
}<|MERGE_RESOLUTION|>--- conflicted
+++ resolved
@@ -13,11 +13,7 @@
 use crate::error::{Error, NetworkError, Result};
 use crate::map_output_tracker::MapOutputTracker;
 use crate::partial::{ApproximateActionListener, ApproximateEvaluator, PartialResult};
-<<<<<<< HEAD
-use crate::rdd::{OpId, RddBase, RddE};
-=======
 use crate::rdd::{ItemE, OpId, Rdd, RddBase};
->>>>>>> d6dbc9ea
 use crate::scheduler::{
     listener::{JobEndListener, JobStartListener},
     CompletionEvent, EventQueue, Job, JobListener, JobTracker, LiveListenerBus, NativeScheduler,
@@ -136,11 +132,7 @@
         F: SerFunc(
             (
                 TaskContext,
-<<<<<<< HEAD
-                (Box<dyn Iterator<Item = T>>, Box<dyn Iterator<Item = TE>>),
-=======
                 (Box<dyn Iterator<Item = T>>, Box<dyn Iterator<Item = ItemE>>),
->>>>>>> d6dbc9ea
             ),
         ) -> U,
         E: ApproximateEvaluator<U, R> + Send + Sync + 'static,
@@ -200,11 +192,7 @@
         F: SerFunc(
             (
                 TaskContext,
-<<<<<<< HEAD
-                (Box<dyn Iterator<Item = T>>, Box<dyn Iterator<Item = TE>>),
-=======
                 (Box<dyn Iterator<Item = T>>, Box<dyn Iterator<Item = ItemE>>),
->>>>>>> d6dbc9ea
             ),
         ) -> U,
     {
@@ -239,11 +227,7 @@
         F: SerFunc(
             (
                 TaskContext,
-<<<<<<< HEAD
-                (Box<dyn Iterator<Item = T>>, Box<dyn Iterator<Item = TE>>),
-=======
                 (Box<dyn Iterator<Item = T>>, Box<dyn Iterator<Item = ItemE>>),
->>>>>>> d6dbc9ea
             ),
         ) -> U,
         L: JobListener,
@@ -341,11 +325,7 @@
         F: SerFunc(
             (
                 TaskContext,
-<<<<<<< HEAD
-                (Box<dyn Iterator<Item = T>>, Box<dyn Iterator<Item = TE>>),
-=======
                 (Box<dyn Iterator<Item = T>>, Box<dyn Iterator<Item = ItemE>>),
->>>>>>> d6dbc9ea
             ),
         ) -> U,
         R: futures::AsyncRead + std::marker::Unpin,
@@ -438,11 +418,7 @@
         F: SerFunc(
             (
                 TaskContext,
-<<<<<<< HEAD
-                (Box<dyn Iterator<Item = T>>, Box<dyn Iterator<Item = TE>>),
-=======
                 (Box<dyn Iterator<Item = T>>, Box<dyn Iterator<Item = ItemE>>),
->>>>>>> d6dbc9ea
             ),
         ) -> U,
     {
