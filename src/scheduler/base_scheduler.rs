--- conflicted
+++ resolved
@@ -29,11 +29,7 @@
         F: SerFunc(
             (
                 TaskContext,
-<<<<<<< HEAD
-                (Box<dyn Iterator<Item = T>>, Box<dyn Iterator<Item = TE>>),
-=======
                 (Box<dyn Iterator<Item = T>>, Box<dyn Iterator<Item = ItemE>>),
->>>>>>> d6dbc9ea
             ),
         ) -> U,
         L: JobListener,
@@ -59,13 +55,9 @@
                         true => (Box::new(Vec::new().into_iter()), {
                             STAGE_LOCK.get_stage_lock((final_rdd_id, final_rdd_id, 0));
                             let dep_info = DepInfo::padding_new(0);
-<<<<<<< HEAD
                             let res = match final_rdd
                                 .secure_iterator(stage_id, split, dep_info, action_id)
                             {
-=======
-                            let res = match final_rdd.secure_iterator(split, dep_info, action_id) {
->>>>>>> d6dbc9ea
                                 Ok(r) => r,
                                 Err(_) => Box::new(Vec::new().into_iter()),
                             };
@@ -240,11 +232,7 @@
         F: SerFunc(
             (
                 TaskContext,
-<<<<<<< HEAD
-                (Box<dyn Iterator<Item = T>>, Box<dyn Iterator<Item = TE>>),
-=======
                 (Box<dyn Iterator<Item = T>>, Box<dyn Iterator<Item = ItemE>>),
->>>>>>> d6dbc9ea
             ),
         ) -> U,
         L: JobListener,
@@ -282,11 +270,7 @@
         F: SerFunc(
             (
                 TaskContext,
-<<<<<<< HEAD
-                (Box<dyn Iterator<Item = T>>, Box<dyn Iterator<Item = TE>>),
-=======
                 (Box<dyn Iterator<Item = T>>, Box<dyn Iterator<Item = ItemE>>),
->>>>>>> d6dbc9ea
             ),
         ) -> U,
         L: JobListener,
@@ -429,11 +413,7 @@
         F: SerFunc(
             (
                 TaskContext,
-<<<<<<< HEAD
-                (Box<dyn Iterator<Item = T>>, Box<dyn Iterator<Item = TE>>),
-=======
                 (Box<dyn Iterator<Item = T>>, Box<dyn Iterator<Item = ItemE>>),
->>>>>>> d6dbc9ea
             ),
         ) -> U,
         L: JobListener,
@@ -468,11 +448,7 @@
         F: SerFunc(
             (
                 TaskContext,
-<<<<<<< HEAD
-                (Box<dyn Iterator<Item = T>>, Box<dyn Iterator<Item = TE>>),
-=======
                 (Box<dyn Iterator<Item = T>>, Box<dyn Iterator<Item = ItemE>>),
->>>>>>> d6dbc9ea
             ),
         ) -> U,
         L: JobListener,
@@ -574,11 +550,7 @@
         F: SerFunc(
             (
                 TaskContext,
-<<<<<<< HEAD
-                (Box<dyn Iterator<Item = T>>, Box<dyn Iterator<Item = TE>>),
-=======
                 (Box<dyn Iterator<Item = T>>, Box<dyn Iterator<Item = ItemE>>),
->>>>>>> d6dbc9ea
             ),
         ) -> U;
 
