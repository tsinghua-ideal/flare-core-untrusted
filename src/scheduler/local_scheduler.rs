use std::clone::Clone;
use std::collections::{BTreeSet, HashMap, HashSet, VecDeque};
use std::fmt::Debug;
use std::net::{Ipv4Addr, SocketAddrV4};
use std::option::Option;
use std::sync::{
    atomic::{AtomicUsize, Ordering},
    Arc,
};
use std::time::{Duration, Instant};

use crate::dependency::ShuffleDependencyTrait;
use crate::map_output_tracker::MapOutputTracker;
use crate::partial::{ApproximateActionListener, ApproximateEvaluator, PartialResult};
<<<<<<< HEAD
use crate::rdd::{OpId, RddBase, RddE};
=======
use crate::rdd::{ItemE, OpId, Rdd, RddBase};
>>>>>>> d6dbc9ea
use crate::scheduler::{
    listener::{JobEndListener, JobStartListener},
    CompletionEvent, EventQueue, Job, JobListener, JobTracker, LiveListenerBus, NativeScheduler,
    NoOpListener, ResultTask, Stage, TaskBase, TaskContext, TaskOption, TaskResult, TastEndReason,
};
use crate::serializable_traits::{AnyData, Data, SerFunc};
use crate::shuffle::ShuffleMapTask;
use crate::{env, Result};
use dashmap::DashMap;
use parking_lot::Mutex;

#[derive(Clone, Default)]
pub(crate) struct LocalScheduler {
    max_failures: usize,
    attempt_id: Arc<AtomicUsize>,
    resubmit_timeout: u128,
    poll_timeout: u64,
    event_queues: EventQueue,
    pub(crate) next_job_id: Arc<AtomicUsize>,
    next_run_id: Arc<AtomicUsize>,
    next_task_id: Arc<AtomicUsize>,
    next_stage_id: Arc<AtomicUsize>,
    stage_cache: Arc<DashMap<usize, Stage>>,
    shuffle_to_map_stage: Arc<DashMap<usize, Stage>>,
    cache_locs: Arc<DashMap<usize, Vec<Vec<Ipv4Addr>>>>,
    master: bool,
    framework_name: String,
    is_registered: bool, // TODO: check if it is necessary
    active_jobs: HashMap<usize, Job>,
    active_job_queue: Vec<Job>,
    taskid_to_jobid: HashMap<String, usize>,
    taskid_to_slaveid: HashMap<String, String>,
    job_tasks: HashMap<usize, HashSet<String>>,
    slaves_with_executors: HashSet<String>,
    map_output_tracker: MapOutputTracker,
    // TODO: fix proper locking mechanism
    scheduler_lock: Arc<Mutex<()>>,
    live_listener_bus: LiveListenerBus,
}

impl LocalScheduler {
    pub fn new(max_failures: usize, master: bool) -> Self {
        let mut live_listener_bus = LiveListenerBus::new();
        live_listener_bus.start().unwrap();
        LocalScheduler {
            max_failures,
            attempt_id: Arc::new(AtomicUsize::new(0)),
            resubmit_timeout: 2000,
            poll_timeout: 50,
            event_queues: Arc::new(DashMap::new()),
            next_job_id: Arc::new(AtomicUsize::new(0)),
            next_run_id: Arc::new(AtomicUsize::new(0)),
            next_task_id: Arc::new(AtomicUsize::new(0)),
            next_stage_id: Arc::new(AtomicUsize::new(0)),
            stage_cache: Arc::new(DashMap::new()),
            shuffle_to_map_stage: Arc::new(DashMap::new()),
            cache_locs: Arc::new(DashMap::new()),
            master,
            framework_name: "spark".to_string(),
            is_registered: true, // TODO: check if it is necessary
            active_jobs: HashMap::new(),
            active_job_queue: Vec::new(),
            taskid_to_jobid: HashMap::new(),
            taskid_to_slaveid: HashMap::new(),
            job_tasks: HashMap::new(),
            slaves_with_executors: HashSet::new(),
            map_output_tracker: env::Env::get().map_output_tracker.clone(),
            scheduler_lock: Arc::new(Mutex::new(())),
            live_listener_bus,
        }
    }

    /// Run an approximate job on the given RDD and pass all the results to an ApproximateEvaluator
    /// as they arrive. Returns a partial result object from the evaluator.
    pub fn run_approximate_job<T: Data, U: Data, R, F, E>(
        self: Arc<Self>,
        func: Arc<F>,
        final_rdd: Arc<dyn Rdd<Item = T>>,
        action_id: Option<OpId>,
        evaluator: E,
        timeout: Duration,
    ) -> Result<PartialResult<R>>
    where
        F: SerFunc(
            (
                TaskContext,
<<<<<<< HEAD
                (Box<dyn Iterator<Item = T>>, Box<dyn Iterator<Item = TE>>),
=======
                (Box<dyn Iterator<Item = T>>, Box<dyn Iterator<Item = ItemE>>),
>>>>>>> d6dbc9ea
            ),
        ) -> U,
        E: ApproximateEvaluator<U, R> + Send + Sync + 'static,
        R: Clone + Debug + Send + Sync + 'static,
    {
        // acquiring lock so that only one job can run at same time this lock is just
        // a temporary patch for preventing multiple jobs to update cache locks which affects
        // construction of dag task graph. dag task graph construction needs to be altered
        let selfc = self.clone();
        let _lock = selfc.scheduler_lock.lock();
        env::Env::run_in_async_rt(|| -> Result<PartialResult<R>> {
            futures::executor::block_on(async move {
                let partitions: Vec<_> = (0..final_rdd.number_of_splits()).collect();
                let listener = ApproximateActionListener::new(evaluator, timeout, partitions.len());
                let jt = JobTracker::from_scheduler(
                    &*self,
                    func,
                    final_rdd.clone(),
                    action_id,
                    partitions,
                    listener,
                )
                .await?;
                if final_rdd.number_of_splits() == 0 {
                    // Return immediately if the job is running 0 tasks
                    let time = Instant::now();
                    self.live_listener_bus.post(Box::new(JobStartListener {
                        job_id: jt.run_id,
                        time,
                        stage_infos: vec![],
                    }));
                    self.live_listener_bus.post(Box::new(JobEndListener {
                        job_id: jt.run_id,
                        time,
                        job_result: true,
                    }));
                    return Ok(PartialResult::new(
                        jt.listener.evaluator.lock().await.current_result(),
                        true,
                    ));
                }
                tokio::spawn(self.event_process_loop(false, jt.clone()));
                jt.listener.get_result().await
            })
        })
    }

    pub fn run_job<T: Data, U: Data, F>(
        self: Arc<Self>,
        func: Arc<F>,
        final_rdd: Arc<dyn Rdd<Item = T>>,
        action_id: Option<OpId>,
        partitions: Vec<usize>,
        allow_local: bool,
    ) -> Result<Vec<U>>
    where
        F: SerFunc(
            (
                TaskContext,
<<<<<<< HEAD
                (Box<dyn Iterator<Item = T>>, Box<dyn Iterator<Item = TE>>),
=======
                (Box<dyn Iterator<Item = T>>, Box<dyn Iterator<Item = ItemE>>),
>>>>>>> d6dbc9ea
            ),
        ) -> U,
    {
        // acquiring lock so that only one job can run at same time this lock is just
        // a temporary patch for preventing multiple jobs to update cache locks which affects
        // construction of dag task graph. dag task graph construction needs to be altered
        let selfc = self.clone();
        let _lock = selfc.scheduler_lock.lock();
        env::Env::run_in_async_rt(|| -> Result<Vec<U>> {
            futures::executor::block_on(async move {
                let jt = JobTracker::from_scheduler(
                    &*self,
                    func,
                    final_rdd.clone(),
                    action_id,
                    partitions,
                    NoOpListener,
                )
                .await?;
                self.event_process_loop(allow_local, jt).await
            })
        })
    }

    /// Start the event processing loop for a given job.
    async fn event_process_loop<T: Data, U: Data, F, L>(
        self: Arc<Self>,
        allow_local: bool,
        jt: Arc<JobTracker<F, U, T, L>>,
    ) -> Result<Vec<U>>
    where
        F: SerFunc(
            (
                TaskContext,
<<<<<<< HEAD
                (Box<dyn Iterator<Item = T>>, Box<dyn Iterator<Item = TE>>),
=======
                (Box<dyn Iterator<Item = T>>, Box<dyn Iterator<Item = ItemE>>),
>>>>>>> d6dbc9ea
            ),
        ) -> U,
        L: JobListener,
    {
        // TODO: update cache
        self.update_cache_locs().await?;

        if allow_local {
            if let Some(result) = LocalScheduler::local_execution(jt.clone()).await? {
                return Ok(result);
            }
        }

        self.event_queues.insert(jt.run_id, VecDeque::new());

        let mut results: Vec<Option<U>> = (0..jt.num_output_parts).map(|_| None).collect();
        let mut fetch_failure_duration = Duration::new(0, 0);

        self.submit_stage(jt.final_stage.clone(), jt.clone())
            .await?;
        log::debug!(
            "pending stages and tasks: {:?}",
            jt.pending_tasks
                .lock()
                .await
                .iter()
                .map(|(k, v)| (k.id, v.iter().map(|x| x.get_task_id()).collect::<Vec<_>>()))
                .collect::<Vec<_>>()
        );

        let mut num_finished = 0;
        while num_finished != jt.num_output_parts {
            let event_option = self.wait_for_event(jt.run_id, self.poll_timeout);
            let start = Instant::now();

            if let Some(evt) = event_option {
                log::debug!("event starting");
                let stage = self
                    .stage_cache
                    .get(&evt.task.get_stage_id())
                    .unwrap()
                    .clone();
                log::debug!(
                    "removing stage #{} task from pending task #{}",
                    stage.id,
                    evt.task.get_task_id()
                );
                jt.pending_tasks
                    .lock()
                    .await
                    .get_mut(&stage)
                    .unwrap()
                    .remove(&evt.task);
                use super::dag_scheduler::TastEndReason::*;
                match evt.reason {
                    Success => {
                        self.on_event_success(evt, &mut results, &mut num_finished, jt.clone())
                            .await?;
                    }
                    FetchFailed(failed_vals) => {
                        self.on_event_failure(jt.clone(), failed_vals, evt.task.get_stage_id())
                            .await;
                        fetch_failure_duration = start.elapsed();
                    }
                    Error(error) => panic!("{}", error),
                    OtherFailure(msg) => panic!("{}", msg),
                }
            }
        }

        if !jt.failed.lock().await.is_empty()
            && fetch_failure_duration.as_millis() > self.resubmit_timeout
        {
            self.update_cache_locs().await?;
            for stage in jt.failed.lock().await.iter() {
                self.submit_stage(stage.clone(), jt.clone()).await?;
            }
            jt.failed.lock().await.clear();
        }

        self.event_queues.remove(&jt.run_id);
        Ok(results
            .into_iter()
            .map(|s| match s {
                Some(v) => v,
                None => panic!("some results still missing"),
            })
            .collect())
    }

    fn run_task<T: Data, U: Data, F>(
        event_queues: Arc<DashMap<usize, VecDeque<CompletionEvent>>>,
        task: Vec<u8>,
        _id_in_job: usize,
        attempt_id: usize,
    ) where
        F: SerFunc(
            (
                TaskContext,
<<<<<<< HEAD
                (Box<dyn Iterator<Item = T>>, Box<dyn Iterator<Item = TE>>),
=======
                (Box<dyn Iterator<Item = T>>, Box<dyn Iterator<Item = ItemE>>),
>>>>>>> d6dbc9ea
            ),
        ) -> U,
    {
        let now = Instant::now();
        let des_task: TaskOption = bincode::deserialize(&task).unwrap();
        let dur = now.elapsed().as_nanos() as f64 * 1e-9;
        println!("local_scheduler deserialize task time: {:?} s", dur);
        let result = des_task.run(attempt_id);
        match des_task {
            TaskOption::ResultTask(tsk) => {
                let result = match result {
                    TaskResult::ResultTask(r) => r,
                    _ => panic!("wrong result type"),
                };
                if let Ok(task_final) = tsk.downcast::<ResultTask<T, U, F>>() {
                    let task_final = task_final as Box<dyn TaskBase>;
                    LocalScheduler::task_ended(
                        event_queues,
                        task_final,
                        TastEndReason::Success,
                        result.into_box(),
                    );
                }
            }
            TaskOption::ShuffleMapTask(tsk) => {
                let result = match result {
                    TaskResult::ShuffleTask(r) => r,
                    _ => panic!("wrong result type"),
                };
                if let Ok(task_final) = tsk.downcast::<ShuffleMapTask>() {
                    let task_final = task_final as Box<dyn TaskBase>;
                    LocalScheduler::task_ended(
                        event_queues,
                        task_final,
                        TastEndReason::Success,
                        result.into_box(),
                    );
                }
            }
        };
    }

    fn task_ended(
        event_queues: Arc<DashMap<usize, VecDeque<CompletionEvent>>>,
        task: Box<dyn TaskBase>,
        reason: TastEndReason,
        result: Box<dyn AnyData>,
        // TODO: accumvalues needs to be done
    ) {
        let result = Some(result);
        if let Some(mut queue) = event_queues.get_mut(&(task.get_run_id())) {
            queue.push_back(CompletionEvent {
                task,
                reason,
                result,
                accum_updates: HashMap::new(),
            });
        } else {
            log::debug!("ignoring completion event for DAG Job");
        }
    }
}

#[async_trait::async_trait]
impl NativeScheduler for LocalScheduler {
    /// Every single task is run in the local thread pool
    fn submit_task<T: Data, U: Data, F>(
        &self,
        task: TaskOption,
        id_in_job: usize,
        _server_address: SocketAddrV4,
    ) where
        F: SerFunc(
            (
                TaskContext,
<<<<<<< HEAD
                (Box<dyn Iterator<Item = T>>, Box<dyn Iterator<Item = TE>>),
=======
                (Box<dyn Iterator<Item = T>>, Box<dyn Iterator<Item = ItemE>>),
>>>>>>> d6dbc9ea
            ),
        ) -> U,
    {
        log::debug!("inside submit task");
        let my_attempt_id = self.attempt_id.fetch_add(1, Ordering::SeqCst);
        let event_queues = self.event_queues.clone();
        let now = Instant::now();
        let task = bincode::serialize(&task).unwrap();
        let dur = now.elapsed().as_nanos() as f64 * 1e-9;
        println!("local_scheduler serialize task time: {:?} s", dur);

        tokio::task::spawn_blocking(move || {
            LocalScheduler::run_task::<T, U, F>(event_queues, task, id_in_job, my_attempt_id)
        });
    }

    fn get_shuffle_uri(&self, _host: SocketAddrV4) -> String {
        env::Env::get().shuffle_manager.get_server_uri()
    }

    fn next_executor_server(&self, _rdd: &dyn TaskBase) -> SocketAddrV4 {
        // Just point to the localhost
        SocketAddrV4::new(Ipv4Addr::LOCALHOST, 0)
    }

    async fn update_cache_locs(&self) -> Result<()> {
        self.cache_locs.clear();
        env::Env::get()
            .cache_tracker
            .get_location_snapshot()
            .await?
            .into_iter()
            .for_each(|(k, v)| {
                self.cache_locs.insert(k, v);
            });
        Ok(())
    }

    async fn get_shuffle_map_stage(&self, shuf: Arc<dyn ShuffleDependencyTrait>) -> Result<Stage> {
        log::debug!("getting shuffle map stage");
        let stage = self.shuffle_to_map_stage.get(&shuf.get_shuffle_id());
        match stage {
            Some(stage) => Ok(stage.clone()),
            None => {
                log::debug!("started creating shuffle map stage before");
                let stage = self
                    .new_stage(shuf.get_rdd_base(), Some(shuf.clone()))
                    .await?;
                self.shuffle_to_map_stage
                    .insert(shuf.get_shuffle_id(), stage.clone());
                log::debug!("finished inserting newly created shuffle stage");
                Ok(stage)
            }
        }
    }

    async fn get_missing_parent_stages(&'_ self, stage: Stage) -> Result<Vec<Stage>> {
        log::debug!("getting missing parent stages");
        let mut missing: BTreeSet<Stage> = BTreeSet::new();
        let mut visited: BTreeSet<Arc<dyn RddBase>> = BTreeSet::new();
        self.visit_for_missing_parent_stages(&mut missing, &mut visited, stage.get_rdd())
            .await?;
        Ok(missing.into_iter().collect())
    }

    impl_common_scheduler_funcs!();
}

impl Drop for LocalScheduler {
    fn drop(&mut self) {
        self.live_listener_bus.stop().unwrap();
    }
}<|MERGE_RESOLUTION|>--- conflicted
+++ resolved
@@ -12,11 +12,7 @@
 use crate::dependency::ShuffleDependencyTrait;
 use crate::map_output_tracker::MapOutputTracker;
 use crate::partial::{ApproximateActionListener, ApproximateEvaluator, PartialResult};
-<<<<<<< HEAD
-use crate::rdd::{OpId, RddBase, RddE};
-=======
 use crate::rdd::{ItemE, OpId, Rdd, RddBase};
->>>>>>> d6dbc9ea
 use crate::scheduler::{
     listener::{JobEndListener, JobStartListener},
     CompletionEvent, EventQueue, Job, JobListener, JobTracker, LiveListenerBus, NativeScheduler,
@@ -103,11 +99,7 @@
         F: SerFunc(
             (
                 TaskContext,
-<<<<<<< HEAD
-                (Box<dyn Iterator<Item = T>>, Box<dyn Iterator<Item = TE>>),
-=======
                 (Box<dyn Iterator<Item = T>>, Box<dyn Iterator<Item = ItemE>>),
->>>>>>> d6dbc9ea
             ),
         ) -> U,
         E: ApproximateEvaluator<U, R> + Send + Sync + 'static,
@@ -167,11 +159,7 @@
         F: SerFunc(
             (
                 TaskContext,
-<<<<<<< HEAD
-                (Box<dyn Iterator<Item = T>>, Box<dyn Iterator<Item = TE>>),
-=======
                 (Box<dyn Iterator<Item = T>>, Box<dyn Iterator<Item = ItemE>>),
->>>>>>> d6dbc9ea
             ),
         ) -> U,
     {
@@ -206,11 +194,7 @@
         F: SerFunc(
             (
                 TaskContext,
-<<<<<<< HEAD
-                (Box<dyn Iterator<Item = T>>, Box<dyn Iterator<Item = TE>>),
-=======
                 (Box<dyn Iterator<Item = T>>, Box<dyn Iterator<Item = ItemE>>),
->>>>>>> d6dbc9ea
             ),
         ) -> U,
         L: JobListener,
@@ -310,11 +294,7 @@
         F: SerFunc(
             (
                 TaskContext,
-<<<<<<< HEAD
-                (Box<dyn Iterator<Item = T>>, Box<dyn Iterator<Item = TE>>),
-=======
                 (Box<dyn Iterator<Item = T>>, Box<dyn Iterator<Item = ItemE>>),
->>>>>>> d6dbc9ea
             ),
         ) -> U,
     {
@@ -390,11 +370,7 @@
         F: SerFunc(
             (
                 TaskContext,
-<<<<<<< HEAD
-                (Box<dyn Iterator<Item = T>>, Box<dyn Iterator<Item = TE>>),
-=======
                 (Box<dyn Iterator<Item = T>>, Box<dyn Iterator<Item = ItemE>>),
->>>>>>> d6dbc9ea
             ),
         ) -> U,
     {
