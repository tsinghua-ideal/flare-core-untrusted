--- conflicted
+++ resolved
@@ -21,14 +21,9 @@
 /// The key is: {shuffle_id}/{input_id}/{reduce_id}
 type ShuffleCache = Arc<DashMap<(usize, usize, usize), Vec<u8>>>;
 
-<<<<<<< HEAD
-const ENV_VAR_PREFIX: &str = "NS_";
 pub const ENCLAVE_FILE: &str = "enclave.signed.so";
-pub(crate) const THREAD_PREFIX: &str = "_NS";
-=======
 const ENV_VAR_PREFIX: &str = "VEGA_";
 pub(crate) const THREAD_PREFIX: &str = "_VEGA";
->>>>>>> 8bf245ed
 static CONF: OnceCell<Configuration> = OnceCell::new();
 static ENV: OnceCell<Env> = OnceCell::new();
 static ASYNC_RT: Lazy<Option<Runtime>> = Lazy::new(Env::build_async_executor);
